--- conflicted
+++ resolved
@@ -30,14 +30,8 @@
         DATA = 'objectData'
         DIGEST = 'zhdB6gwvocWv/ourYUWMxA=='
 
-<<<<<<< HEAD
-        request = S3Request(
-            'PUT', 'somebucket', 'object/name/here', DATA,
-            content_type='text/plain', metadata={'foo': 'bar'})
-=======
         request = S3Request('PUT', 'somebucket', 'object/name/here', DATA,
                             content_type='text/plain', metadata={'foo': 'bar'})
->>>>>>> a10b8de4
         self.assertEqual(request.verb, 'PUT')
         self.assertEqual(
             request.get_uri(),
@@ -91,11 +85,7 @@
 
         headers = req.get_headers()
         self.assertEqual(
-<<<<<<< HEAD
-            headers['Authorization'],
-=======
             headers['Authorization'], 
->>>>>>> a10b8de4
             'AWS 0PN5J17HBGZHT7JJ3X82:jF7L3z/FTV47vagZzhKupJ9oNig=')
 
 
