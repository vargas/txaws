--- conflicted
+++ resolved
@@ -1,10 +1,6 @@
 from twisted.internet.defer import succeed
 
 from txaws.credentials import AWSCredentials
-<<<<<<< HEAD
-from txaws.s3 import client
-from txaws.s3 import acls
-=======
 try:
     from txaws.s3 import client
 except ImportError:
@@ -12,8 +8,8 @@
                     "on which it depends, isn't present)")
 else:
     s3clientSkip = None
+from txaws.s3 import acls
 from txaws.s3.model import RequestPayment
->>>>>>> 49b88392
 from txaws.service import AWSServiceEndpoint
 from txaws.testing import payload
 from txaws.testing.base import TXAWSTestCase
@@ -513,7 +509,6 @@
         s3 = client.S3Client(creds, query_factory=StubQuery)
         return s3.delete_object("mybucket", "objectname")
 
-<<<<<<< HEAD
     def test_get_object_acl(self):
 
         class StubQuery(client.Query):
@@ -541,10 +536,9 @@
         s3 = client.S3Client(creds, query_factory=StubQuery)
         policy = acls.AccessControlPolicy.from_xml(payload.sample_access_control_policy_result)
         return s3.get_object_acl("mybucket", "myobject").addCallback(check_result)
-=======
+
 S3ClientTestCase.skip = s3clientSkip
 
->>>>>>> 49b88392
 
 class QueryTestCase(TXAWSTestCase):
 
