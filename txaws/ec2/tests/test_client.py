# Copyright (C) 2009 Robert Collins <robertc@robertcollins.net>
# Licenced under the txaws licence available at /LICENSE in the txaws source.

import os

from twisted.internet import reactor
from twisted.internet.defer import succeed
from twisted.python.filepath import FilePath
from twisted.web import server, static, util
from twisted.web.client import HTTPPageGetter, HTTPClientFactory
from twisted.web.http import Request, HTTPChannel, HTTPClient
from twisted.protocols.policies import WrappingFactory
from twisted.protocols.loopback import loopbackAsync
from twisted.test.proto_helpers import StringTransport

from txaws.tests import TXAWSTestCase
from txaws.credentials import AWSCredentials
from txaws.ec2 import client

from txaws.tests import TXAWSTestCase
from txaws.ec2.exception import EC2Error
from txaws.ec2.tests.payload import (
    sample_describe_instances_result, sample_terminate_instances_result,
    sample_ec2_error_message)


class FakeHTTPHandler(Request):
    status = 200

    def process(self):
        self.content.seek(0, 0)
        data = self.content.read()
        length = self.getHeader('Content-Length')
        request = "'''\n"+str(length)+"\n"+data+"'''\n"
        self.setResponseCode(self.status)
        self.setHeader("Request", self.uri)
        self.setHeader("Command", self.method)
        self.setHeader("Version", self.clientproto)
        self.setHeader("Content-Length", len(request))
        self.write(request)
        self.finish()


class FourOhHTTPHandler(FakeHTTPHandler):
    status = 400


class FiveOhHTTPHandler(FakeHTTPHandler):
    status = 500


class FakeHTTPPageGetter(HTTPPageGetter):

    transport = StringTransport


#class FakeHTTPFactory(HTTPClientFactory):
class FakeHTTPFactory(HTTPClient):

    #protocol = FakeHTTPPageGetter
    #test_payload = ""
    def __init__(self, test_payload):
        self.test_payload = test_payload

    def connectionMade(self):
        content_length = len(self.test_payload)
        self.sendCommand("GET", "/dummy")
        self.sendHeader("Content-Length", content_length)
        self.endHeaders()
        self.transport.write(self.test_payload)


class FactoryWrapper(object):

    def __init__(self, payload):
        self.payload = payload

    def __call__(self, url, *args, **kwds):
        FakeHTTPFactory.test_payload = self.payload
        return FakeHTTPFactory(url, *args, **kwds)


class ReservationTestCase(TXAWSTestCase):

    def test_reservation_creation(self):
        reservation = client.Reservation(
            "id1", "owner", groups=["one", "two"])
        self.assertEquals(reservation.reservation_id, "id1")
        self.assertEquals(reservation.owner_id, "owner")
        self.assertEquals(reservation.groups, ["one", "two"])


class TestEC2Client(TXAWSTestCase):

    def test_init_no_creds(self):
        os.environ['AWS_SECRET_ACCESS_KEY'] = 'foo'
        os.environ['AWS_ACCESS_KEY_ID'] = 'bar'
        ec2 = client.EC2Client()
        self.assertNotEqual(None, ec2.creds)

    def test_init_no_creds_non_available_errors(self):
        self.assertRaises(ValueError, client.EC2Client)

    def test_init_explicit_creds(self):
        creds = 'foo'
        ec2 = client.EC2Client(creds=creds)
        self.assertEqual(creds, ec2.creds)

    def check_parsed_instances(self, results):
        instance = results[0]
        self.assertEquals(instance.instance_id, "i-abcdef01")
        self.assertEquals(instance.instance_state, "running")
        reservation = instance.reservation
        self.assertEquals(reservation.reservation_id, "r-cf24b1a6")
        self.assertEquals(reservation.owner_id, "123456789012")
        group = reservation.groups[0]
        self.assertEquals(group, "default")

    def test_parse_reservation(self):
        ec2 = client.EC2Client(creds='foo')
        results = ec2._parse_instances(sample_describe_instances_result)
        self.check_parsed_instances(results)

    def test_describe_instances(self):
        class StubQuery(object):
            def __init__(stub, action, creds):
                self.assertEqual(action, 'DescribeInstances')
                self.assertEqual('foo', creds)
            def submit(self):
                return succeed(sample_describe_instances_result)
        ec2 = client.EC2Client(creds='foo', query_factory=StubQuery)
        d = ec2.describe_instances()

        def check_instances(reservation):
            self.assertEqual(1, len(reservation))
            self.assertEqual('i-abcdef01', reservation[0].instance_id)
            self.assertEqual('running', reservation[0].instance_state)
        d.addCallback(self.check_parsed_instances)
        return d

    def test_terminate_instances(self):
        class StubQuery(object):
            def __init__(stub, action, creds, other_params):
                self.assertEqual(action, 'TerminateInstances')
                self.assertEqual('foo', creds)
                self.assertEqual(
                    {'InstanceId.1': 'i-1234', 'InstanceId.2': 'i-5678'},
                    other_params)
            def submit(self):
                return succeed(sample_terminate_instances_result)
        ec2 = client.EC2Client(creds='foo', query_factory=StubQuery)
        d = ec2.terminate_instances('i-1234', 'i-5678')
        def check_transition(changes):
            self.assertEqual([('i-1234', 'running', 'shutting-down'),
                ('i-5678', 'shutting-down', 'shutting-down')], sorted(changes))
        return d


class TestQuery(TXAWSTestCase):

    def setUp(self):
        TXAWSTestCase.setUp(self)
        self.creds = AWSCredentials('foo', 'bar')
        self.twisted_client_test_setup()
        self.cleanupServerConnections = 0

    def tearDown(self):
        """Copied from twisted.web.test.test_webclient."""
        # If the test indicated it might leave some server-side connections
        # around, clean them up.
        connections = self.wrapper.protocols.keys()
        # If there are fewer server-side connections than requested,
        # that's okay.  Some might have noticed that the client closed
        # the connection and cleaned up after themselves.
        for n in range(min(len(connections), self.cleanupServerConnections)):
            proto = connections.pop()
            #msg("Closing %r" % (proto,))
            proto.transport.loseConnection()
        if connections:
            #msg("Some left-over connections; this test is probably buggy.")
            pass
        return self.port.stopListening()

    def _listen(self, site):
        return reactor.listenTCP(0, site, interface="127.0.0.1")

    def twisted_client_test_setup(self):
        name = self.mktemp()
        os.mkdir(name)
        FilePath(name).child("file").setContent("0123456789")
        resource = static.File(name)
        resource.putChild("redirect", util.Redirect("/file"))
        self.site = server.Site(resource, timeout=None)
        self.wrapper = WrappingFactory(self.site)
        self.port = self._listen(self.wrapper)
        self.portno = self.port.getHost().port


    def get_url(self, path):
        return "http://127.0.0.1:%d/%s" % (self.portno, path)

    def test_init_minimum(self):
        query = client.Query('DescribeInstances', self.creds)
        self.assertTrue('Timestamp' in query.params)
        del query.params['Timestamp']
        self.assertEqual(
            {'AWSAccessKeyId': 'foo',
             'Action': 'DescribeInstances',
             'SignatureMethod': 'HmacSHA1',
             'SignatureVersion': '2',
             'Version': '2008-12-01'},
            query.params)

    def test_init_requires_action(self):
        self.assertRaises(TypeError, client.Query)

    def test_init_requires_creds(self):
        self.assertRaises(TypeError, client.Query, None)

    def test_init_other_args_are_params(self):
        query = client.Query('DescribeInstances', self.creds,
            {'InstanceId.0': '12345'},
            time_tuple=(2007,11,12,13,14,15,0,0,0))
        self.assertEqual(
            {'AWSAccessKeyId': 'foo',
             'Action': 'DescribeInstances',
             'InstanceId.0': '12345',
             'SignatureMethod': 'HmacSHA1',
             'SignatureVersion': '2',
             'Timestamp': '2007-11-12T13:14:15Z',
             'Version': '2008-12-01'},
            query.params)

    def test_sorted_params(self):
        query = client.Query('DescribeInstances', self.creds,
            {'fun': 'games'},
            time_tuple=(2007,11,12,13,14,15,0,0,0))
        self.assertEqual([
            ('AWSAccessKeyId', 'foo'),
            ('Action', 'DescribeInstances'),
            ('SignatureMethod', 'HmacSHA1'),
            ('SignatureVersion', '2'),
            ('Timestamp', '2007-11-12T13:14:15Z'),
            ('Version', '2008-12-01'),
            ('fun', 'games'),
            ], query.sorted_params())

    def test_encode_unreserved(self):
        all_unreserved = ('ABCDEFGHIJKLMNOPQRSTUVWXYZ'
            'abcdefghijklmnopqrstuvwxyz0123456789-_.~')
        query = client.Query('DescribeInstances', self.creds)
        self.assertEqual(all_unreserved, query.encode(all_unreserved))

    def test_encode_space(self):
        """This may be just 'url encode', but the AWS manual isn't clear."""
        query = client.Query('DescribeInstances', self.creds)
        self.assertEqual('a%20space', query.encode('a space'))

    def test_canonical_query(self):
        query = client.Query('DescribeInstances', self.creds,
            {'fu n': 'g/ames', 'argwithnovalue':'',
             'InstanceId.1': 'i-1234'},
            time_tuple=(2007,11,12,13,14,15,0,0,0))
        expected_query = ('AWSAccessKeyId=foo&Action=DescribeInstances'
            '&InstanceId.1=i-1234'
            '&SignatureMethod=HmacSHA1&SignatureVersion=2&'
            'Timestamp=2007-11-12T13%3A14%3A15Z&Version=2008-12-01&'
            'argwithnovalue=&fu%20n=g%2Fames')
        self.assertEqual(expected_query, query.canonical_query_params())

    def test_signing_text(self):
        query = client.Query('DescribeInstances', self.creds,
            time_tuple=(2007,11,12,13,14,15,0,0,0))
        signing_text = ('GET\nec2.amazonaws.com\n/\n'
            'AWSAccessKeyId=foo&Action=DescribeInstances&'
            'SignatureMethod=HmacSHA1&SignatureVersion=2&'
            'Timestamp=2007-11-12T13%3A14%3A15Z&Version=2008-12-01')
        self.assertEqual(signing_text, query.signing_text())

    def test_sign(self):
        query = client.Query('DescribeInstances', self.creds,
            time_tuple=(2007,11,12,13,14,15,0,0,0))
        query.sign()
        self.assertEqual('4hEtLuZo9i6kuG3TOXvRQNOrE/U=',
            query.params['Signature'])

    def test_get_page(self):
        """Copied from twisted.web.test.test_webclient."""
        factory_wrapper = FactoryWrapper(sample_ec2_error_message)
        query = client.Query(
            'DummyQuery', self.creds, time_tuple=(2009,8,17,13,14,15,0,0,0),
            factory=factory_wrapper)
        deferred = query.get_page(self.get_url("file"))
        deferred.addCallback(self.assertEquals, "0123456789")
        return deferred

    def test_submit_400_raise_error(self):
        """A 4xx response status from EC2 should raise a txAWS EC2Error."""
        factory_wrapper = FactoryWrapper(sample_ec2_error_message)

        def _checkError(x):
            import pdb;pdb.set_trace()

        query = client.Query(
            'BadQuery', self.creds, time_tuple=(2009,8,15,13,14,15,0,0,0),
            factory=factory_wrapper)
        return self.assertFailure(query.submit(), EC2Error)

<<<<<<< HEAD
    def skip_test_submit_400_check_payload_and_status(self):
        """
        """
        factory_wrapper = FactoryWrapper(sample_ec2_error_message)

        def _checkError(error):
            error_data = error.value.errors[0]
            self.assertEquals(error_data["Code"], "FakeRequestCode")
            self.assertEquals(error_data["Message"],
                              "Request has fakely erred.")

        query = client.Query(
            'BadQuery', self.creds, time_tuple=(2009,8,15,13,14,15,0,0,0),
            factory=factory_wrapper)
        deferred = query.submit()
        deferred.addErrback(_checkError)
        return deferred

=======
>>>>>>> 74219f0e
    def test_submit_500(self):
        """
        A 5xx response status from EC2 should raise the original Twisted
        exception.
        """

class ClientTestCaseBase(TXAWSTestCase):

    def test_400_payload(self):
        def check_status(version, status, message):
            self.assertEquals(status, "400")

        def check_payload(data):
            expected = "'''\n%s\n%s'''\n" % (
                len(sample_ec2_error_message), sample_ec2_error_message)
            self.assertEquals(data, expected)
        server = HTTPChannel()
        server.requestFactory = FourOhHTTPHandler
        client = FakeHTTPFactory(sample_ec2_error_message)
        client.handleResponse = check_payload
        client.handleStatus = check_status
        return loopbackAsync(server, client)<|MERGE_RESOLUTION|>--- conflicted
+++ resolved
@@ -306,7 +306,6 @@
             factory=factory_wrapper)
         return self.assertFailure(query.submit(), EC2Error)
 
-<<<<<<< HEAD
     def skip_test_submit_400_check_payload_and_status(self):
         """
         """
@@ -325,8 +324,6 @@
         deferred.addErrback(_checkError)
         return deferred
 
-=======
->>>>>>> 74219f0e
     def test_submit_500(self):
         """
         A 5xx response status from EC2 should raise the original Twisted
