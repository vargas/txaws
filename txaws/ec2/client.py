--- conflicted
+++ resolved
@@ -3,10 +3,7 @@
 
 """EC2 client support."""
 
-<<<<<<< HEAD
 from datetime import datetime
-=======
->>>>>>> 99e2a6d1
 from urllib import quote
 
 from twisted.web.client import getPage
@@ -113,13 +110,7 @@
 class EC2Client(object):
     """A client for EC2."""
 
-<<<<<<< HEAD
-    def __init__(self, creds=None, query_factory=None):
-=======
-    name_space = '{http://ec2.amazonaws.com/doc/2008-12-01/}'
-
     def __init__(self, creds=None, endpoint=None, query_factory=None):
->>>>>>> 99e2a6d1
         """Create an EC2Client.
 
         @param creds: User authentication credentials to use.
@@ -377,14 +368,9 @@
         self.endpoint = endpoint
         # Require params (2008-12-01 API):
         # Version, SignatureVersion, SignatureMethod, Action, AWSAccessKeyId,
-<<<<<<< HEAD
         # Timestamp || Expires, Signature,
-        self.params = {'Version': '2008-12-01',
-=======
-        # Timestamp || Expires, Signature, 
         self.params = {
             'Version': '2008-12-01',
->>>>>>> 99e2a6d1
             'SignatureVersion': '2',
             'SignatureMethod': 'HmacSHA1',
             'Action': action,
@@ -417,13 +403,7 @@
         return result
 
     def sign(self):
-<<<<<<< HEAD
         """Sign this query using its built in credentials.
-
-=======
-        """Sign this query using its built in creds.
-        
->>>>>>> 99e2a6d1
         This prepares it to be sent, and should be done as the last step before
         submitting the query. Signing is done automatically - this is a public
         method to facilitate testing.
@@ -440,6 +420,6 @@
         @return: A deferred from twisted.web.client.getPage
         """
         self.sign()
-        url = "%s?%s" % (self.endpoint.get_uri(), 
+        url = "%s?%s" % (self.endpoint.get_uri(),
                          self.canonical_query_params())
         return getPage(url, method=self.endpoint.method)