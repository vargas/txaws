# Copyright (C) 2009 Robert Collins <robertc@robertcollins.net>
# Copyright (C) 2009 Canonical Ltd
# Copyright (C) 2009 Duncan McGreggor <oubiwann@adytum.us>
# Licenced under the txaws licence available at /LICENSE in the txaws source.

"""EC2 client support."""

from datetime import datetime
from urllib import quote
from base64 import b64encode

from txaws import version
from txaws.client.base import BaseClient, BaseQuery, error_wrapper
from txaws.ec2 import model
from txaws.ec2.exception import EC2Error
from txaws.util import iso8601time, XML


__all__ = ["EC2Client", "Query", "Parser"]


def ec2_error_wrapper(error):
    error_wrapper(error, EC2Error)


class EC2Client(BaseClient):
    """A client for EC2."""

    def __init__(self, creds=None, endpoint=None, query_factory=None,
                 parser=None):
        if query_factory is None:
            query_factory = Query
        if parser is None:
            parser = Parser()
        super(EC2Client, self).__init__(creds, endpoint, query_factory, parser)

    def describe_instances(self, *instance_ids):
        """Describe current instances."""
        instances = {}
        for pos, instance_id in enumerate(instance_ids):
            instances["InstanceId.%d" % (pos + 1)] = instance_id
        query = self.query_factory(
            action="DescribeInstances", creds=self.creds,
            endpoint=self.endpoint, other_params=instances)
        d = query.submit()
        return d.addCallback(self.parser.describe_instances)

    def run_instances(self, image_id, min_count, max_count,
        security_groups=None, key_name=None, instance_type=None,
        user_data=None, availability_zone=None, kernel_id=None,
        ramdisk_id=None):
        """Run new instances.

        TODO: blockDeviceMapping, monitoring, subnetId
        """
        params = {"ImageId": image_id, "MinCount": str(min_count),
                  "MaxCount": str(max_count)}
        if key_name is not None:
            params["KeyName"] = key_name
        if security_groups is not None:
            for i, name in enumerate(security_groups):
                params["SecurityGroup.%d" % (i + 1)] = name
        if user_data is not None:
            params["UserData"] = b64encode(user_data)
        if instance_type is not None:
            params["InstanceType"] = instance_type
        if availability_zone is not None:
            params["Placement.AvailabilityZone"] = availability_zone
        if kernel_id is not None:
            params["KernelId"] = kernel_id
        if ramdisk_id is not None:
            params["RamdiskId"] = ramdisk_id
        query = self.query_factory(
            action="RunInstances", creds=self.creds, endpoint=self.endpoint,
            other_params=params)
        d = query.submit()
        return d.addCallback(self.parser.run_instances)

    def terminate_instances(self, *instance_ids):
        """Terminate some instances.

        @param instance_ids: The ids of the instances to terminate.
        @return: A deferred which on success gives an iterable of
            (id, old-state, new-state) tuples.
        """
        instances = {}
        for pos, instance_id in enumerate(instance_ids):
            instances["InstanceId.%d" % (pos + 1)] = instance_id
        query = self.query_factory(
            action="TerminateInstances", creds=self.creds,
            endpoint=self.endpoint, other_params=instances)
        d = query.submit()
        return d.addCallback(self.parser.terminate_instances)

    def describe_security_groups(self, *names):
        """Describe security groups.

        @param names: Optionally, a list of security group names to describe.
            Defaults to all security groups in the account.
        @return: A C{Deferred} that will fire with a list of L{SecurityGroup}s
            retrieved from the cloud.
        """
        group_names = {}
        if names:
            group_names = dict([("GroupName.%d" % (i + 1), name)
                                for i, name in enumerate(names)])
        query = self.query_factory(
            action="DescribeSecurityGroups", creds=self.creds,
            endpoint=self.endpoint, other_params=group_names)
        d = query.submit()
        return d.addCallback(self.parser.describe_security_groups)

    def create_security_group(self, name, description):
        """Create security group.

        @param name: Name of the new security group.
        @param description: Description of the new security group.
        @return: A C{Deferred} that will fire with a truth value for the
            success of the operation.
        """
        parameters = {"GroupName":  name, "GroupDescription": description}
        query = self.query_factory(
            action="CreateSecurityGroup", creds=self.creds,
            endpoint=self.endpoint, other_params=parameters)
        d = query.submit()
        return d.addCallback(self.parser.truth_return)

    def delete_security_group(self, name):
        """
        @param name: Name of the new security group.
        @return: A C{Deferred} that will fire with a truth value for the
            success of the operation.
        """
        parameter = {"GroupName":  name}
        query = self.query_factory(
            action="DeleteSecurityGroup", creds=self.creds,
            endpoint=self.endpoint, other_params=parameter)
        d = query.submit()
        return d.addCallback(self.parser.truth_return)

    def authorize_security_group(
        self, group_name, source_group_name="", source_group_owner_id="",
        ip_protocol="", from_port="", to_port="", cidr_ip=""):
        """
        There are two ways to use C{authorize_security_group}:
            1) associate an existing group (source group) with the one that you
            are targeting (group_name) with an authorization update; or
            2) associate a set of IP permissions with the group you are
            targeting with an authorization update.

        @param group_name: The group you will be modifying with a new
            authorization.

        Optionally, the following parameters:
        @param source_group_name: Name of security group to authorize access to
            when operating on a user/group pair.
        @param source_group_owner_id: Owner of security group to authorize
            access to when operating on a user/group pair.

        If those parameters are not specified, then the following must be:
        @param ip_protocol: IP protocol to authorize access to when operating
            on a CIDR IP.
        @param from_port: Bottom of port range to authorize access to when
            operating on a CIDR IP. This contains the ICMP type if ICMP is
            being authorized.
        @param to_port: Top of port range to authorize access to when operating
            on a CIDR IP. This contains the ICMP code if ICMP is being
            authorized.
        @param cidr_ip: CIDR IP range to authorize access to when operating on
            a CIDR IP.

        @return: A C{Deferred} that will fire with a truth value for the
            success of the operation.
        """
        if source_group_name and source_group_owner_id:
            parameters = {
                "SourceSecurityGroupName": source_group_name,
                "SourceSecurityGroupOwnerId": source_group_owner_id,
                }
        elif ip_protocol and from_port and to_port and cidr_ip:
            parameters = {
                "IpProtocol": ip_protocol,
                "FromPort": from_port,
                "ToPort": to_port,
                "CidrIp": cidr_ip,
                }
        else:
            msg = ("You must specify either both group parameters or "
                   "all the ip parameters.")
            raise ValueError(msg)
        parameters["GroupName"] = group_name
        query = self.query_factory(
            action="AuthorizeSecurityGroupIngress", creds=self.creds,
            endpoint=self.endpoint, other_params=parameters)
        d = query.submit()
        return d.addCallback(self.parser.truth_return)

    def authorize_group_permission(
        self, group_name, source_group_name, source_group_owner_id):
        """
        This is a convenience function that wraps the "authorize group"
        functionality of the C{authorize_security_group} method.

        For an explanation of the parameters, see C{authorize_security_group}.
        """
        d = self.authorize_security_group(
            group_name,
            source_group_name=source_group_name,
            source_group_owner_id=source_group_owner_id)
        return d

    def authorize_ip_permission(
        self, group_name, ip_protocol, from_port, to_port, cidr_ip):
        """
        This is a convenience function that wraps the "authorize ip
        permission" functionality of the C{authorize_security_group} method.

        For an explanation of the parameters, see C{authorize_security_group}.
        """
        d = self.authorize_security_group(
            group_name,
            ip_protocol=ip_protocol, from_port=from_port, to_port=to_port,
            cidr_ip=cidr_ip)
        return d

    def revoke_security_group(
        self, group_name, source_group_name="", source_group_owner_id="",
        ip_protocol="", from_port="", to_port="", cidr_ip=""):
        """
        There are two ways to use C{revoke_security_group}:
            1) associate an existing group (source group) with the one that you
            are targeting (group_name) with the revoke update; or
            2) associate a set of IP permissions with the group you are
            targeting with a revoke update.

        @param group_name: The group you will be modifying with an
            authorization removal.

        Optionally, the following parameters:
        @param source_group_name: Name of security group to revoke access from
            when operating on a user/group pair.
        @param source_group_owner_id: Owner of security group to revoke
            access from when operating on a user/group pair.

        If those parameters are not specified, then the following must be:
        @param ip_protocol: IP protocol to revoke access from when operating
            on a CIDR IP.
        @param from_port: Bottom of port range to revoke access from when
            operating on a CIDR IP. This contains the ICMP type if ICMP is
            being revoked.
        @param to_port: Top of port range to revoke access from when operating
            on a CIDR IP. This contains the ICMP code if ICMP is being
            revoked.
        @param cidr_ip: CIDR IP range to revoke access from when operating on
            a CIDR IP.

        @return: A C{Deferred} that will fire with a truth value for the
            success of the operation.
        """
        if source_group_name and source_group_owner_id:
            parameters = {
                "SourceSecurityGroupName": source_group_name,
                "SourceSecurityGroupOwnerId": source_group_owner_id,
                }
        elif ip_protocol and from_port and to_port and cidr_ip:
            parameters = {
                "IpProtocol": ip_protocol,
                "FromPort": from_port,
                "ToPort": to_port,
                "CidrIp": cidr_ip,
                }
        else:
            msg = ("You must specify either both group parameters or "
                   "all the ip parameters.")
            raise ValueError(msg)
        parameters["GroupName"] = group_name
        query = self.query_factory(
            action="RevokeSecurityGroupIngress", creds=self.creds,
            endpoint=self.endpoint, other_params=parameters)
        d = query.submit()
        return d.addCallback(self.parser.truth_return)

    def revoke_group_permission(
        self, group_name, source_group_name, source_group_owner_id):
        """
        This is a convenience function that wraps the "authorize group"
        functionality of the C{authorize_security_group} method.

        For an explanation of the parameters, see C{revoke_security_group}.
        """
        d = self.revoke_security_group(
            group_name,
            source_group_name=source_group_name,
            source_group_owner_id=source_group_owner_id)
        return d

    def revoke_ip_permission(
        self, group_name, ip_protocol, from_port, to_port, cidr_ip):
        """
        This is a convenience function that wraps the "authorize ip
        permission" functionality of the C{authorize_security_group} method.

        For an explanation of the parameters, see C{revoke_security_group}.
        """
        d = self.revoke_security_group(
            group_name,
            ip_protocol=ip_protocol, from_port=from_port, to_port=to_port,
            cidr_ip=cidr_ip)
        return d

    def describe_volumes(self, *volume_ids):
        """Describe available volumes."""
        volumeset = {}
        for pos, volume_id in enumerate(volume_ids):
            volumeset["VolumeId.%d" % (pos + 1)] = volume_id
        query = self.query_factory(
            action="DescribeVolumes", creds=self.creds, endpoint=self.endpoint,
            other_params=volumeset)
        d = query.submit()
        return d.addCallback(self.parser.describe_volumes)

    def create_volume(self, availability_zone, size=None, snapshot_id=None):
        """Create a new volume."""
        params = {"AvailabilityZone": availability_zone}
        if ((snapshot_id is None and size is None) or
            (snapshot_id is not None and size is not None)):
            raise ValueError("Please provide either size or snapshot_id")
        if size is not None:
            params["Size"] = str(size)
        if snapshot_id is not None:
            params["SnapshotId"] = snapshot_id
        query = self.query_factory(
            action="CreateVolume", creds=self.creds, endpoint=self.endpoint,
            other_params=params)
        d = query.submit()
        return d.addCallback(self.parser.create_volume)

    def delete_volume(self, volume_id):
        query = self.query_factory(
            action="DeleteVolume", creds=self.creds, endpoint=self.endpoint,
            other_params={"VolumeId": volume_id})
        d = query.submit()
        return d.addCallback(self.parser.truth_return)

    def describe_snapshots(self, *snapshot_ids):
        """Describe available snapshots.

        TODO: ownerSet, restorableBySet
        """
        snapshot_set = {}
        for pos, snapshot_id in enumerate(snapshot_ids):
            snapshot_set["SnapshotId.%d" % (pos + 1)] = snapshot_id
        query = self.query_factory(
            action="DescribeSnapshots", creds=self.creds,
            endpoint=self.endpoint, other_params=snapshot_set)
        d = query.submit()
        return d.addCallback(self.parser.snapshots)

    def create_snapshot(self, volume_id):
        """Create a new snapshot of an existing volume.

        TODO: description
        """
        query = self.query_factory(
            action="CreateSnapshot", creds=self.creds, endpoint=self.endpoint,
            other_params={"VolumeId": volume_id})
        d = query.submit()
        return d.addCallback(self.parser.create_snapshot)

    def delete_snapshot(self, snapshot_id):
        """Remove a previously created snapshot."""
        query = self.query_factory(
            action="DeleteSnapshot", creds=self.creds, endpoint=self.endpoint,
            other_params={"SnapshotId": snapshot_id})
        d = query.submit()
        return d.addCallback(self.parser.truth_return)

    def attach_volume(self, volume_id, instance_id, device):
        """Attach the given volume to the specified instance at C{device}."""
        query = self.query_factory(
            action="AttachVolume", creds=self.creds, endpoint=self.endpoint,
            other_params={"VolumeId": volume_id, "InstanceId": instance_id,
                          "Device": device})
        d = query.submit()
        return d.addCallback(self.parser.attach_volume)

    def describe_keypairs(self, *keypair_names):
        """Returns information about key pairs available."""
        keypairs = {}
        for index, keypair_name in enumerate(keypair_names):
            keypairs["KeyName.%d" % (index + 1)] = keypair_name
        query = self.query_factory(
            action="DescribeKeyPairs", creds=self.creds,
            endpoint=self.endpoint, other_params=keypairs)
        d = query.submit()
        return d.addCallback(self.parser.describe_keypairs)

    def create_keypair(self, keypair_name):
        """
        Create a new 2048 bit RSA key pair and return a unique ID that can be
        used to reference the created key pair when launching new instances.
        """
        query = self.query_factory(
            action="CreateKeyPair", creds=self.creds, endpoint=self.endpoint,
            other_params={"KeyName": keypair_name})
        d = query.submit()
        return d.addCallback(self.parser.create_keypair)

    def delete_keypair(self, keypair_name):
        """Delete a given keypair."""
        query = self.query_factory(
            action="DeleteKeyPair", creds=self.creds, endpoint=self.endpoint,
            other_params={"KeyName": keypair_name})
        d = query.submit()
        return d.addCallback(self.parser.truth_return)

    def import_keypair(self, keypair_name, key_material):
        """
        Import an existing SSH key into EC2. It supports:
            * OpenSSH public key format (e.g., the format in
              ~/.ssh/authorized_keys)
            * Base64 encoded DER format
            * SSH public key file format as specified in RFC4716

        @param keypair_name: The name of the key to create.
        @param key_material: The material in one of the supported format.

        @return: A L{Deferred} firing with a L{model.Keypair} instance if
            successful.

        TODO: there is no corresponding method in the 2009-11-30 version
             of the ec2 wsdl. Delete this?
        """
        query = self.query_factory(
            action="ImportKeyPair", creds=self.creds, endpoint=self.endpoint,
            other_params={"KeyName": keypair_name,
                          "PublicKeyMaterial": b64encode(key_material)})
        d = query.submit()
        return d.addCallback(self.parser.import_keypair, key_material)

    def allocate_address(self):
        """
        Acquire an elastic IP address to be attached subsequently to EC2
        instances.

        @return: the IP address allocated.
        """
        # XXX remove empty other_params
        query = self.query_factory(
            action="AllocateAddress", creds=self.creds, endpoint=self.endpoint,
            other_params={})
        d = query.submit()
        return d.addCallback(self.parser.allocate_address)

    def release_address(self, address):
        """
        Release a previously allocated address returned by C{allocate_address}.

        @return: C{True} if the operation succeeded.
        """
        query = self.query_factory(
            action="ReleaseAddress", creds=self.creds, endpoint=self.endpoint,
            other_params={"PublicIp": address})
        d = query.submit()
        return d.addCallback(self.parser.truth_return)

    def associate_address(self, instance_id, address):
        """
        Associate an allocated C{address} with the instance identified by
        C{instance_id}.

        @return: C{True} if the operation succeeded.
        """
        query = self.query_factory(
            action="AssociateAddress", creds=self.creds,
            endpoint=self.endpoint,
            other_params={"InstanceId": instance_id, "PublicIp": address})
        d = query.submit()
        return d.addCallback(self.parser.truth_return)

    def disassociate_address(self, address):
        """
        Disassociate an address previously associated with
        C{associate_address}. This is an idempotent operation, so it can be
        called several times without error.
        """
        query = self.query_factory(
            action="DisassociateAddress", creds=self.creds,
            endpoint=self.endpoint, other_params={"PublicIp": address})
        d = query.submit()
        return d.addCallback(self.parser.truth_return)

    def describe_addresses(self, *addresses):
        """
        List the elastic IPs allocated in this account.

        @param addresses: if specified, the addresses to get information about.

        @return: a C{list} of (address, instance_id). If the elastic IP is not
            associated currently, C{instance_id} will be C{None}.
        """
        address_set = {}
        for pos, address in enumerate(addresses):
            address_set["PublicIp.%d" % (pos + 1)] = address
        query = self.query_factory(
            action="DescribeAddresses", creds=self.creds,
            endpoint=self.endpoint, other_params=address_set)
        d = query.submit()
        return d.addCallback(self.parser.describe_addresses)

    def describe_availability_zones(self, names=None):
        zone_names = None
        if names:
            zone_names = dict([("ZoneName.%d" % (i + 1), name)
                                for i, name in enumerate(names)])
        query = self.query_factory(
            action="DescribeAvailabilityZones", creds=self.creds,
            endpoint=self.endpoint, other_params=zone_names)
        d = query.submit()
        return d.addCallback(self.parser.describe_availability_zones)


class Parser(object):
    """A parser for EC2 responses"""

    def instances_set(self, root, reservation):
        """Parse instance data out of an XML payload.

        @param root: The root node of the XML payload.
        @param reservation: The L{Reservation} associated with the instances
            from the response.
        @return: A C{list} of L{Instance}s.
        """
        instances = []
        for instance_data in root.find("instancesSet"):
            instances.append(self.instance(instance_data, reservation))
        return instances

    def instance(self, instance_data, reservation):
        """Parse instance data out of an XML payload.

        @param instance_data: An XML node containing instance data.
        @param reservation: The L{Reservation} associated with the instance.
        @return: An L{Instance}.

        TODO: reason, platform, monitoring, subnetId, vpcId, privateIpAddress,
              ipAddress, stateReason, architecture, rootDeviceName,
              blockDeviceMapping, instanceLifecycle, spotInstanceRequestId.
        """
        instance_id = instance_data.findtext("instanceId")
        instance_state = instance_data.find(
            "instanceState").findtext("name")
        private_dns_name = instance_data.findtext("privateDnsName")
        dns_name = instance_data.findtext("dnsName")
        key_name = instance_data.findtext("keyName")
        ami_launch_index = instance_data.findtext("amiLaunchIndex")
        products = []
        product_codes = instance_data.find("productCodes")
        if product_codes is not None:
            for product_data in instance_data.find("productCodes"):
                products.append(product_data.text)
        instance_type = instance_data.findtext("instanceType")
        launch_time = instance_data.findtext("launchTime")
        placement = instance_data.find("placement").findtext(
            "availabilityZone")
        kernel_id = instance_data.findtext("kernelId")
        ramdisk_id = instance_data.findtext("ramdiskId")
        image_id = instance_data.findtext("imageId")
        instance = model.Instance(
            instance_id, instance_state, instance_type, image_id,
            private_dns_name, dns_name, key_name, ami_launch_index,
            launch_time, placement, products, kernel_id, ramdisk_id,
            reservation=reservation)
        return instance

    def describe_instances(self, xml_bytes):
        """
        Parse the reservations XML payload that is returned from an AWS
        describeInstances API call.

        Instead of returning the reservations as the "top-most" object, we
        return the object that most developers and their code will be
        interested in: the instances. In instances reservation is available on
        the instance object.

        The following instance attributes are optional:
            * ami_launch_index
            * key_name
            * kernel_id
            * product_codes
            * ramdisk_id
            * reason

        @param xml_bytes: raw XML payload from AWS.
        """
        root = XML(xml_bytes)
        results = []
        # May be a more elegant way to do this:
        for reservation_data in root.find("reservationSet"):
            # Get the security group information.
            groups = []
            for group_data in reservation_data.find("groupSet"):
                group_id = group_data.findtext("groupId")
                groups.append(group_id)
            # Create a reservation object with the parsed data.
            reservation = model.Reservation(
                reservation_id=reservation_data.findtext("reservationId"),
                owner_id=reservation_data.findtext("ownerId"),
                groups=groups)
            # Get the list of instances.
            instances = self.instances_set(
                reservation_data, reservation)
            results.extend(instances)
        return results

    def run_instances(self, xml_bytes):
        """
        Parse the reservations XML payload that is returned from an AWS
        RunInstances API call.

        @param xml_bytes: raw XML bytes with a C{RunInstancesResponse} root
            element.
        """
        root = XML(xml_bytes)
        # Get the security group information.
        groups = []
        for group_data in root.find("groupSet"):
            group_id = group_data.findtext("groupId")
            groups.append(group_id)
        # Create a reservation object with the parsed data.
        reservation = model.Reservation(
            reservation_id=root.findtext("reservationId"),
            owner_id=root.findtext("ownerId"),
            groups=groups)
        # Get the list of instances.
        instances = self.instances_set(root, reservation)
        return instances

    def terminate_instances(self, xml_bytes):
        """Parse the XML returned by the C{TerminateInstances} function.

        @param xml_bytes: XML bytes with a C{TerminateInstancesResponse} root
            element.
        @return: An iterable of C{tuple} of (instanceId, previousState,
            currentState) for the ec2 instances that where terminated.
        """
        root = XML(xml_bytes)
        result = []
        # May be a more elegant way to do this:
<<<<<<< HEAD
        for instance in root.find("instancesSet"):
            instanceId = instance.findtext("instanceId")
            previousState = instance.find("previousState").findtext(
                "name")
            currentState = instance.find("currentState").findtext(
                "name")
            result.append((instanceId, previousState, currentState))
=======
        instances = root.find("instancesSet")
        if instances is not None:
            for instance in instances:
                instanceId = instance.findtext("instanceId")
                previousState = instance.find("previousState").findtext(
                    "name")
                shutdownState = instance.find("shutdownState").findtext(
                    "name")
                result.append((instanceId, previousState, shutdownState))
>>>>>>> 9a33cc6f
        return result

    def describe_security_groups(self, xml_bytes):
        """Parse the XML returned by the C{DescribeSecurityGroups} function.

        @param xml_bytes: XML bytes with a C{DescribeSecurityGroupsResponse}
            root element.
        @return: A list of L{SecurityGroup} instances.
        """
        root = XML(xml_bytes)
        result = []
        for group_info in root.findall("securityGroupInfo/item"):
            name = group_info.findtext("groupName")
            description = group_info.findtext("groupDescription")
            owner_id = group_info.findtext("ownerId")
            allowed_groups = []
            allowed_ips = []
            ip_permissions = group_info.find("ipPermissions")
            if ip_permissions is None:
                ip_permissions = ()
            for ip_permission in ip_permissions:

                # openstack doesn't handle self authorized groups properly
                # XXX this is an upstream problem and should be addressed there
                # lp bug #829609
                ip_protocol = ip_permission.findtext("ipProtocol")
                from_port = ip_permission.findtext("fromPort")
                to_port = ip_permission.findtext("toPort")

                if from_port:
                    from_port = int(from_port)

                if to_port:
                    to_port = int(to_port)

                for groups in ip_permission.findall("groups/item") or ():
                    user_id = groups.findtext("userId")
                    group_name = groups.findtext("groupName")
                    if user_id and group_name:
                        if (user_id, group_name) not in allowed_groups:
                            allowed_groups.append((user_id, group_name))
                for ip_ranges in ip_permission.findall("ipRanges/item") or ():
                    cidr_ip = ip_ranges.findtext("cidrIp")
                    allowed_ips.append(
                        model.IPPermission(
                            ip_protocol, from_port, to_port, cidr_ip))

            allowed_groups = [model.UserIDGroupPair(user_id, group_name)
                              for user_id, group_name in allowed_groups]

            security_group = model.SecurityGroup(
                name, description, owner_id=owner_id,
                groups=allowed_groups, ips=allowed_ips)
            result.append(security_group)
        return result

    def truth_return(self, xml_bytes):
        """Parse the XML for a truth value.

        @param xml_bytes: XML bytes.
        @return: True if the node contains "return" otherwise False.
        """
        root = XML(xml_bytes)
        return root.findtext("return") == "true"

    def describe_volumes(self, xml_bytes):
        """Parse the XML returned by the C{DescribeVolumes} function.

        @param xml_bytes: XML bytes with a C{DescribeVolumesResponse} root
            element.
        @return: A list of L{Volume} instances.

        TODO: attachementSetItemResponseType#deleteOnTermination
        """
        root = XML(xml_bytes)
        result = []
        for volume_data in root.find("volumeSet"):
            volume_id = volume_data.findtext("volumeId")
            size = int(volume_data.findtext("size"))
            snapshot_id = volume_data.findtext("snapshotId")
            availability_zone = volume_data.findtext("availabilityZone")
            status = volume_data.findtext("status")
            create_time = volume_data.findtext("createTime")
            create_time = datetime.strptime(
                create_time[:19], "%Y-%m-%dT%H:%M:%S")
            volume = model.Volume(
                volume_id, size, status, create_time, availability_zone,
                snapshot_id)
            result.append(volume)
            for attachment_data in volume_data.find("attachmentSet"):
                instance_id = attachment_data.findtext("instanceId")
                device = attachment_data.findtext("device")
                status = attachment_data.findtext("status")
                attach_time = attachment_data.findtext("attachTime")
                attach_time = datetime.strptime(
                    attach_time[:19], "%Y-%m-%dT%H:%M:%S")
                attachment = model.Attachment(
                    instance_id, device, status, attach_time)
                volume.attachments.append(attachment)
        return result

    def create_volume(self, xml_bytes):
        """Parse the XML returned by the C{CreateVolume} function.

        @param xml_bytes: XML bytes with a C{CreateVolumeResponse} root
            element.
        @return: The L{Volume} instance created.
        """
        root = XML(xml_bytes)
        volume_id = root.findtext("volumeId")
        size = int(root.findtext("size"))
        snapshot_id = root.findtext("snapshotId")
        availability_zone = root.findtext("availabilityZone")
        status = root.findtext("status")
        create_time = root.findtext("createTime")
        create_time = datetime.strptime(
            create_time[:19], "%Y-%m-%dT%H:%M:%S")
        volume = model.Volume(
            volume_id, size, status, create_time, availability_zone,
            snapshot_id)
        return volume

    def snapshots(self, xml_bytes):
        """Parse the XML returned by the C{DescribeSnapshots} function.

        @param xml_bytes: XML bytes with a C{DescribeSnapshotsResponse} root
            element.
        @return: A list of L{Snapshot} instances.

        TODO: ownersSet, restorableBySet, ownerId, volumeSize, description,
              ownerAlias.
        """
        root = XML(xml_bytes)
        result = []
        for snapshot_data in root.find("snapshotSet"):
            snapshot_id = snapshot_data.findtext("snapshotId")
            volume_id = snapshot_data.findtext("volumeId")
            status = snapshot_data.findtext("status")
            start_time = snapshot_data.findtext("startTime")
            start_time = datetime.strptime(
                start_time[:19], "%Y-%m-%dT%H:%M:%S")
            progress = snapshot_data.findtext("progress")[:-1]
            progress = float(progress or "0") / 100.
            snapshot = model.Snapshot(
                snapshot_id, volume_id, status, start_time, progress)
            result.append(snapshot)
        return result

    def create_snapshot(self, xml_bytes):
        """Parse the XML returned by the C{CreateSnapshot} function.

        @param xml_bytes: XML bytes with a C{CreateSnapshotResponse} root
            element.
        @return: The L{Snapshot} instance created.

        TODO: ownerId, volumeSize, description.
        """
        root = XML(xml_bytes)
        snapshot_id = root.findtext("snapshotId")
        volume_id = root.findtext("volumeId")
        status = root.findtext("status")
        start_time = root.findtext("startTime")
        start_time = datetime.strptime(
            start_time[:19], "%Y-%m-%dT%H:%M:%S")
        progress = root.findtext("progress")[:-1]
        progress = float(progress or "0") / 100.
        return model.Snapshot(
            snapshot_id, volume_id, status, start_time, progress)

    def attach_volume(self, xml_bytes):
        """Parse the XML returned by the C{AttachVolume} function.

        @param xml_bytes: XML bytes with a C{AttachVolumeResponse} root
            element.
        @return: a C{dict} with status and attach_time keys.

        TODO: volumeId, instanceId, device
        """
        root = XML(xml_bytes)
        status = root.findtext("status")
        attach_time = root.findtext("attachTime")
        attach_time = datetime.strptime(
            attach_time[:19], "%Y-%m-%dT%H:%M:%S")
        return {"status": status, "attach_time": attach_time}

    def describe_keypairs(self, xml_bytes):
        """Parse the XML returned by the C{DescribeKeyPairs} function.

        @param xml_bytes: XML bytes with a C{DescribeKeyPairsResponse} root
            element.
        @return: a C{list} of L{Keypair}.
        """
        results = []
        root = XML(xml_bytes)
        keypairs = root.find("keySet")
        if keypairs is None:
            return results
        for keypair_data in keypairs:
            key_name = keypair_data.findtext("keyName")
            key_fingerprint = keypair_data.findtext("keyFingerprint")
            results.append(model.Keypair(key_name, key_fingerprint))
        return results

    def create_keypair(self, xml_bytes):
        """Parse the XML returned by the C{CreateKeyPair} function.

        @param xml_bytes: XML bytes with a C{CreateKeyPairResponse} root
            element.
        @return: The L{Keypair} instance created.
        """
        keypair_data = XML(xml_bytes)
        key_name = keypair_data.findtext("keyName")
        key_fingerprint = keypair_data.findtext("keyFingerprint")
        key_material = keypair_data.findtext("keyMaterial")
        return model.Keypair(key_name, key_fingerprint, key_material)

    def import_keypair(self, xml_bytes, key_material):
        """Extract the key name and the fingerprint from the result.

        TODO: there is no corresponding method in the 2009-11-30 version
             of the ec2 wsdl. Delete this?
        """
        keypair_data = XML(xml_bytes)
        key_name = keypair_data.findtext("keyName")
        key_fingerprint = keypair_data.findtext("keyFingerprint")
        return model.Keypair(key_name, key_fingerprint, key_material)

    def allocate_address(self, xml_bytes):
        """Parse the XML returned by the C{AllocateAddress} function.

        @param xml_bytes: XML bytes with a C{AllocateAddress} root element.
        @return: The public ip address as a string.
        """
        address_data = XML(xml_bytes)
        return address_data.findtext("publicIp")

    def describe_addresses(self, xml_bytes):
        """Parse the XML returned by the C{DescribeAddresses} function.

        @param xml_bytes: XML bytes with a C{DescribeAddressesResponse} root
            element.
        @return: a C{list} of L{tuple} of (publicIp, instancId).
        """
        results = []
        root = XML(xml_bytes)
        for address_data in root.find("addressesSet"):
            address = address_data.findtext("publicIp")
            instance_id = address_data.findtext("instanceId")
            results.append((address, instance_id))
        return results

    def describe_availability_zones(self, xml_bytes):
        """Parse the XML returned by the C{DescribeAvailibilityZones} function.

        @param xml_bytes: XML bytes with a C{DescribeAvailibilityZonesResponse}
            root element.
        @return: a C{list} of L{AvailabilityZone}.

        TODO: regionName, messageSet
        """
        results = []
        root = XML(xml_bytes)
        for zone_data in root.find("availabilityZoneInfo"):
            zone_name = zone_data.findtext("zoneName")
            zone_state = zone_data.findtext("zoneState")
            results.append(model.AvailabilityZone(zone_name, zone_state))
        return results


class Query(BaseQuery):
    """A query that may be submitted to EC2."""

    timeout = 30

    def __init__(self, other_params=None, time_tuple=None, api_version=None,
                 *args, **kwargs):
        """Create a Query to submit to EC2."""
        super(Query, self).__init__(*args, **kwargs)
        # Currently, txAWS only supports version 2009-11-30
        if api_version is None:
            api_version = version.ec2_api
        self.params = {
            "Version": api_version,
            "SignatureVersion": "2",
            "Action": self.action,
            "AWSAccessKeyId": self.creds.access_key,
            }
        if other_params is None or "Expires" not in other_params:
            # Only add a Timestamp parameter, if Expires isn't used,
            # since both can't be used in the same request.
            self.params["Timestamp"] = iso8601time(time_tuple)
        if other_params:
            self.params.update(other_params)
        self.signature = Signature(self.creds, self.endpoint, self.params)

    def sign(self, hash_type="sha256"):
        """Sign this query using its built in credentials.

        @param hash_type: if the SignatureVersion is 2, specify the type of
            hash to use, either "sha1" or "sha256". It defaults to the latter.

        This prepares it to be sent, and should be done as the last step before
        submitting the query. Signing is done automatically - this is a public
        method to facilitate testing.
        """
        version = self.params["SignatureVersion"]
        if version == "2":
            self.params["SignatureMethod"] = "Hmac%s" % hash_type.upper()
        self.params["Signature"] = self.signature.compute()

    def submit(self):
        """Submit this query.

        @return: A deferred from get_page
        """
        self.sign()
        url = self.endpoint.get_uri()
        method = self.endpoint.method
        params = self.signature.get_canonical_query_params()
        headers = {}
        kwargs = {"method": method}
        if method == "POST":
            headers["Content-Type"] = "application/x-www-form-urlencoded"
            kwargs["postdata"] = params
        else:
            url += "?%s" % params
        if self.endpoint.get_host() != self.endpoint.get_canonical_host():
            headers["Host"] = self.endpoint.get_canonical_host()
        if headers:
            kwargs["headers"] = headers
        if self.timeout:
            kwargs["timeout"] = self.timeout
        d = self.get_page(url, **kwargs)
        return d.addErrback(ec2_error_wrapper)


class Signature(object):
    """Compute EC2-compliant signatures for requests.

    @ivar creds: The L{AWSCredentials} to use to compute the signature.
    @ivar endpoint: The {AWSServiceEndpoint} to consider.
    @ivar params: A C{dict} of parameters to consider. They should be byte
        strings, but unicode strings are supported and will be encoded in
        UTF-8.
    """

    def __init__(self, creds, endpoint, params):
        """Create a Query to submit to EC2."""
        self.creds = creds
        self.endpoint = endpoint
        self.params = params

    def compute(self):
        """Compute and return the signature according to the given data."""
        if "Signature" in self.params:
            raise RuntimeError("Existing signature in parameters")
        version = self.params["SignatureVersion"]
        if version == "1":
            bytes = self.old_signing_text()
            hash_type = "sha1"
        elif version == "2":
            bytes = self.signing_text()
            hash_type = self.params["SignatureMethod"][len("Hmac"):].lower()
        else:
            raise RuntimeError("Unsupported SignatureVersion: '%s'" % version)
        return self.creds.sign(bytes, hash_type)

    def old_signing_text(self):
        """Return the text needed for signing using SignatureVersion 1."""
        result = []
        lower_cmp = lambda x, y: cmp(x[0].lower(), y[0].lower())
        for key, value in sorted(self.params.items(), cmp=lower_cmp):
            result.append("%s%s" % (key, value))
        return "".join(result)

    def signing_text(self):
        """Return the text to be signed when signing the query."""
        result = "%s\n%s\n%s\n%s" % (self.endpoint.method,
                                     self.endpoint.get_canonical_host(),
                                     self.endpoint.path,
                                     self.get_canonical_query_params())
        return result

    def get_canonical_query_params(self):
        """Return the canonical query params (used in signing)."""
        result = []
        for key, value in self.sorted_params():
            result.append("%s=%s" % (self.encode(key), self.encode(value)))
        return "&".join(result)

    def encode(self, string):
        """Encode a_string as per the canonicalisation encoding rules.

        See the AWS dev reference page 186 (2009-11-30 version).
        @return: a_string encoded.
        """
        if isinstance(string, unicode):
            string = string.encode("utf-8")
        return quote(string, safe="~")

    def sorted_params(self):
        """Return the query parameters sorted appropriately for signing."""
        return sorted(self.params.items())<|MERGE_RESOLUTION|>--- conflicted
+++ resolved
@@ -647,25 +647,15 @@
         root = XML(xml_bytes)
         result = []
         # May be a more elegant way to do this:
-<<<<<<< HEAD
-        for instance in root.find("instancesSet"):
-            instanceId = instance.findtext("instanceId")
-            previousState = instance.find("previousState").findtext(
-                "name")
-            currentState = instance.find("currentState").findtext(
-                "name")
-            result.append((instanceId, previousState, currentState))
-=======
         instances = root.find("instancesSet")
         if instances is not None:
             for instance in instances:
                 instanceId = instance.findtext("instanceId")
                 previousState = instance.find("previousState").findtext(
                     "name")
-                shutdownState = instance.find("shutdownState").findtext(
+                currentState = instance.find("currentState").findtext(
                     "name")
-                result.append((instanceId, previousState, shutdownState))
->>>>>>> 9a33cc6f
+                result.append((instanceId, previousState, currentState))
         return result
 
     def describe_security_groups(self, xml_bytes):
