from twisted.internet.defer import succeed, Deferred
from twisted.test.proto_helpers import StringTransport
from twisted.web.client import HTTPPageGetter, HTTPClientFactory
from twisted.web.http import Request, HTTPClient


class FakeEC2Client(object):

    def __init__(self, creds, endpoint, instances=None, keypairs=[]):
        self.creds = creds
        self.endpoint = endpoint
        self.instances = instances or []
        self.keypairs = keypairs

    def describe_instances(self):
        return succeed(self.instances)

<<<<<<< HEAD

class FakeHTTPHandler(Request):
    status = 200

    def process(self):
        self.content.seek(0, 0)
        data = self.content.read()
        length = self.getHeader('Content-Length')
        request = "'''\n"+str(length)+"\n"+data+"'''\n"
        self.setResponseCode(self.status)
        self.setHeader("Request", self.uri)
        self.setHeader("Command", self.method)
        self.setHeader("Version", self.clientproto)
        self.setHeader("Content-Length", len(request))
        self.write(request)
        self.finish()


class FourOhHTTPHandler(FakeHTTPHandler):
    status = 400


class FiveOhHTTPHandler(FakeHTTPHandler):
    status = 500


class FakeHTTPPageGetter(HTTPPageGetter):

    transport = StringTransport


class FakeHTTPClientFactory(HTTPClientFactory):
    protocol = FakeHTTPPageGetter


class FakeHTTPFactory(HTTPClient):

    #test_payload = ""
    def __init__(self, test_payload, method=None):
        self.test_payload = test_payload
        self.method = method
        self.wasStarted = None
        self.wasStopped = None
        self.connectionFailed = None
        self.deferred = Deferred()

    def connectionMade(self):
        content_length = len(self.test_payload)
        self.sendCommand("GET", "/dummy")
        self.sendHeader("Content-Length", content_length)
        self.endHeaders()
        self.transport.write(self.test_payload)
        self.deferred = succeed("success")


class FactoryWrapper(object):

    def __init__(self, payload):
        self.payload = payload

    def __call__(self, url, *args, **kwds):
        FakeHTTPFactory.test_payload = self.payload
        return FakeHTTPClientFactory(url, *args, **kwds)

=======
    def describe_keypairs(self):
        return succeed(self.keypairs)
>>>>>>> c91a35d6
<|MERGE_RESOLUTION|>--- conflicted
+++ resolved
@@ -15,7 +15,9 @@
     def describe_instances(self):
         return succeed(self.instances)
 
-<<<<<<< HEAD
+    def describe_keypairs(self):
+        return succeed(self.keypairs)
+
 
 class FakeHTTPHandler(Request):
     status = 200
@@ -78,9 +80,4 @@
 
     def __call__(self, url, *args, **kwds):
         FakeHTTPFactory.test_payload = self.payload
-        return FakeHTTPClientFactory(url, *args, **kwds)
-
-=======
-    def describe_keypairs(self):
-        return succeed(self.keypairs)
->>>>>>> c91a35d6
+        return FakeHTTPClientFactory(url, *args, **kwds)