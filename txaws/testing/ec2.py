from twisted.internet.defer import succeed, Deferred
from twisted.test.proto_helpers import StringTransport
from twisted.web.client import HTTPPageGetter, HTTPClientFactory
from twisted.web.http import Request, HTTPClient


class FakeEC2Client(object):

    def __init__(self, creds, endpoint, instances=None, keypairs=None,
                 volumes=None):
        self.creds = creds
        self.endpoint = endpoint
        self.instances = instances or []
        self.keypairs = keypairs or []
        self.volumes = volumes or []

    def describe_instances(self):
        return succeed(self.instances)

    def describe_keypairs(self):
        return succeed(self.keypairs)

<<<<<<< HEAD

class FakeHTTPHandler(Request):
    status = 200

    def process(self):
        self.content.seek(0, 0)
        data = self.content.read()
        length = self.getHeader('Content-Length')
        request = "'''\n"+str(length)+"\n"+data+"'''\n"
        self.setResponseCode(self.status)
        self.setHeader("Request", self.uri)
        self.setHeader("Command", self.method)
        self.setHeader("Version", self.clientproto)
        self.setHeader("Content-Length", len(request))
        self.write(request)
        self.finish()


class FourOhHTTPHandler(FakeHTTPHandler):
    status = 400


class FiveOhHTTPHandler(FakeHTTPHandler):
    status = 500


class FakeHTTPPageGetter(HTTPPageGetter):

    transport = StringTransport


class FakeHTTPClientFactory(HTTPClientFactory):
    protocol = FakeHTTPPageGetter


class FakeHTTPFactory(HTTPClient):

    #test_payload = ""
    def __init__(self, test_payload, method=None):
        self.test_payload = test_payload
        self.method = method
        self.wasStarted = None
        self.wasStopped = None
        self.connectionFailed = None
        self.deferred = Deferred()

    def connectionMade(self):
        content_length = len(self.test_payload)
        self.sendCommand("GET", "/dummy")
        self.sendHeader("Content-Length", content_length)
        self.endHeaders()
        self.transport.write(self.test_payload)
        self.deferred = succeed("success")


class FactoryWrapper(object):

    def __init__(self, payload):
        self.payload = payload

    def __call__(self, url, *args, **kwds):
        FakeHTTPFactory.test_payload = self.payload
        return FakeHTTPClientFactory(url, *args, **kwds)
=======
    def describe_volumes(self):
        return succeed(self.volumes)

    def delete_volume(self, volume_id):
        return succeed(True)
>>>>>>> c20f5e26
<|MERGE_RESOLUTION|>--- conflicted
+++ resolved
@@ -20,7 +20,12 @@
     def describe_keypairs(self):
         return succeed(self.keypairs)
 
-<<<<<<< HEAD
+    def describe_volumes(self):
+        return succeed(self.volumes)
+
+    def delete_volume(self, volume_id):
+        return succeed(True)
+
 
 class FakeHTTPHandler(Request):
     status = 200
@@ -83,11 +88,4 @@
 
     def __call__(self, url, *args, **kwds):
         FakeHTTPFactory.test_payload = self.payload
-        return FakeHTTPClientFactory(url, *args, **kwds)
-=======
-    def describe_volumes(self):
-        return succeed(self.volumes)
-
-    def delete_volume(self, volume_id):
-        return succeed(True)
->>>>>>> c20f5e26
+        return FakeHTTPClientFactory(url, *args, **kwds)